--- conflicted
+++ resolved
@@ -278,23 +278,19 @@
         }
     }
 
-<<<<<<< HEAD
+    let include_bytes = input_paths.map(|s| {
+        quote! {
+            // using include_bytes here ensures that changing the shader will force recompilation.
+            // The bytes themselves can be optimized out by the compiler as they are unused.
+            ::std::include_bytes!( #s )
+        }
+    });
+
     let structs = if generate_structs {
         structs::write_structs(&doc, &types_meta)
     } else {
         quote!()
     };
-=======
-    let include_bytes = input_paths.map(|s| {
-        quote! {
-            // using include_bytes here ensures that changing the shader will force recompilation.
-            // The bytes themselves can be optimized out by the compiler as they are unused.
-            ::std::include_bytes!( #s )
-        }
-    });
-
-    let structs = structs::write_structs(&doc, &types_meta);
->>>>>>> 3b068795
     let specialization_constants = spec_consts::write_specialization_constants(&doc, &types_meta);
     let uses = &types_meta.uses;
     let ast = quote! {
