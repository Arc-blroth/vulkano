// Copyright (c) 2016 The vulkano developers
// Licensed under the Apache License, Version 2.0
// <LICENSE-APACHE or
// https://www.apache.org/licenses/LICENSE-2.0> or the MIT
// license <LICENSE-MIT or https://opensource.org/licenses/MIT>,
// at your option. All files in the project carrying such
// notice may not be copied, modified, or distributed except
// according to those terms.

use crate::buffer::BufferAccess;
use crate::buffer::TypedBufferAccess;
use crate::command_buffer::pool::standard::StandardCommandPoolAlloc;
use crate::command_buffer::pool::standard::StandardCommandPoolBuilder;
use crate::command_buffer::pool::CommandPool;
use crate::command_buffer::pool::CommandPoolBuilderAlloc;
use crate::command_buffer::synced::SyncCommandBuffer;
use crate::command_buffer::synced::SyncCommandBufferBuilder;
use crate::command_buffer::synced::SyncCommandBufferBuilderError;
use crate::command_buffer::sys::Flags;
use crate::command_buffer::sys::UnsafeCommandBuffer;
use crate::command_buffer::sys::UnsafeCommandBufferBuilderBufferImageCopy;
use crate::command_buffer::sys::UnsafeCommandBufferBuilderColorImageClear;
use crate::command_buffer::sys::UnsafeCommandBufferBuilderImageAspect;
use crate::command_buffer::sys::UnsafeCommandBufferBuilderImageBlit;
use crate::command_buffer::sys::UnsafeCommandBufferBuilderImageCopy;
use crate::command_buffer::validity::*;
use crate::command_buffer::CommandBufferExecError;
use crate::command_buffer::CommandBufferInheritance;
use crate::command_buffer::CommandBufferInheritanceRenderPass;
use crate::command_buffer::CommandBufferLevel;
use crate::command_buffer::DispatchIndirectCommand;
use crate::command_buffer::DrawIndexedIndirectCommand;
use crate::command_buffer::DrawIndirectCommand;
use crate::command_buffer::DynamicState;
use crate::command_buffer::PrimaryCommandBuffer;
use crate::command_buffer::SecondaryCommandBuffer;
use crate::command_buffer::StateCacher;
use crate::command_buffer::StateCacherOutcome;
use crate::command_buffer::SubpassContents;
use crate::descriptor::descriptor::{DescriptorBufferDesc, DescriptorDescTy};
use crate::descriptor::descriptor_set::{DescriptorSetDesc, DescriptorSetsCollection};
use crate::descriptor::pipeline_layout::PipelineLayoutAbstract;
use crate::device::Device;
use crate::device::DeviceOwned;
use crate::device::Queue;
use crate::format::AcceptsPixels;
use crate::format::ClearValue;
use crate::format::Format;
use crate::format::FormatTy;
use crate::framebuffer::EmptySinglePassRenderPassDesc;
use crate::framebuffer::Framebuffer;
use crate::framebuffer::FramebufferAbstract;
use crate::framebuffer::LoadOp;
use crate::framebuffer::RenderPass;
use crate::framebuffer::RenderPassAbstract;
use crate::framebuffer::RenderPassCompatible;
use crate::framebuffer::RenderPassDescClearValues;
use crate::framebuffer::Subpass;
use crate::image::ImageAccess;
use crate::image::ImageLayout;
use crate::instance::QueueFamily;
use crate::pipeline::input_assembly::Index;
use crate::pipeline::vertex::VertexSource;
use crate::pipeline::ComputePipelineAbstract;
use crate::pipeline::GraphicsPipelineAbstract;
use crate::query::QueryControlFlags;
use crate::query::QueryPipelineStatisticFlags;
use crate::sampler::Filter;
use crate::sync::AccessCheckError;
use crate::sync::AccessFlagBits;
use crate::sync::GpuFuture;
use crate::sync::PipelineMemoryAccess;
use crate::sync::PipelineStages;
use crate::VulkanObject;
use crate::{OomError, SafeDeref};
use smallvec::SmallVec;
use std::error;
use std::ffi::CStr;
use std::fmt;
use std::iter;
use std::marker::PhantomData;
use std::mem;
use std::slice;
use std::sync::atomic::AtomicBool;
use std::sync::atomic::Ordering;
use std::sync::Arc;

/// Note that command buffers allocated from the default command pool (`Arc<StandardCommandPool>`)
/// don't implement the `Send` and `Sync` traits. If you use this pool, then the
/// `AutoCommandBufferBuilder` will not implement `Send` and `Sync` either. Once a command buffer
/// is built, however, it *does* implement `Send` and `Sync`.
<<<<<<< HEAD
pub struct AutoCommandBufferBuilder<P = StandardCommandPoolBuilder> {
    pub inner: SyncCommandBufferBuilder,
=======
pub struct AutoCommandBufferBuilder<L, P = StandardCommandPoolBuilder> {
    inner: SyncCommandBufferBuilder,
>>>>>>> 3b068795
    pool_builder_alloc: P, // Safety: must be dropped after `inner`
    state_cacher: StateCacher,

    // True if the queue family supports graphics operations.
    graphics_allowed: bool,

    // True if the queue family supports compute operations.
    compute_allowed: bool,

    // The inheritance for secondary command buffers.
    inheritance: Option<
        CommandBufferInheritance<
            Box<dyn RenderPassAbstract + Send + Sync>,
            Box<dyn FramebufferAbstract + Send + Sync>,
        >,
    >,

    // Flags passed when creating the command buffer.
    flags: Flags,

    // If we're inside a render pass, contains the render pass state.
    render_pass_state: Option<RenderPassState>,

    _data: PhantomData<L>,
}

// The state of the current render pass, specifying the pass, subpass index and its intended contents.
struct RenderPassState {
    subpass: (Box<dyn RenderPassAbstract + Send + Sync>, u32),
    contents: SubpassContents,
    framebuffer: vk::Framebuffer, // Always null for secondary command buffers
}

impl AutoCommandBufferBuilder<PrimaryAutoCommandBuffer, StandardCommandPoolBuilder> {
    #[inline]
    pub fn new(
        device: Arc<Device>,
        queue_family: QueueFamily,
    ) -> Result<
        AutoCommandBufferBuilder<PrimaryAutoCommandBuffer, StandardCommandPoolBuilder>,
        OomError,
    > {
        AutoCommandBufferBuilder::with_flags(
            device,
            queue_family,
            CommandBufferLevel::primary(),
            Flags::None,
        )
    }

    /// Starts building a primary command buffer.
    ///
    /// The final command buffer can only be executed once at a time. In other words, it is as if
    /// executing the command buffer modifies it.
    #[inline]
    pub fn primary(
        device: Arc<Device>,
        queue_family: QueueFamily,
    ) -> Result<
        AutoCommandBufferBuilder<PrimaryAutoCommandBuffer, StandardCommandPoolBuilder>,
        OomError,
    > {
        AutoCommandBufferBuilder::with_flags(
            device,
            queue_family,
            CommandBufferLevel::primary(),
            Flags::None,
        )
    }

    /// Starts building a primary command buffer.
    ///
    /// Contrary to `primary`, the final command buffer can only be submitted once before being
    /// destroyed. This makes it possible for the implementation to perform additional
    /// optimizations.
    #[inline]
    pub fn primary_one_time_submit(
        device: Arc<Device>,
        queue_family: QueueFamily,
    ) -> Result<
        AutoCommandBufferBuilder<PrimaryAutoCommandBuffer, StandardCommandPoolBuilder>,
        OomError,
    > {
        AutoCommandBufferBuilder::with_flags(
            device,
            queue_family,
            CommandBufferLevel::primary(),
            Flags::OneTimeSubmit,
        )
    }

    /// Starts building a primary command buffer.
    ///
    /// Contrary to `primary`, the final command buffer can be executed multiple times in parallel
    /// in multiple different queues.
    #[inline]
    pub fn primary_simultaneous_use(
        device: Arc<Device>,
        queue_family: QueueFamily,
    ) -> Result<
        AutoCommandBufferBuilder<PrimaryAutoCommandBuffer, StandardCommandPoolBuilder>,
        OomError,
    > {
        AutoCommandBufferBuilder::with_flags(
            device,
            queue_family,
            CommandBufferLevel::primary(),
            Flags::SimultaneousUse,
        )
    }
}

impl AutoCommandBufferBuilder<SecondaryAutoCommandBuffer, StandardCommandPoolBuilder> {
    /// Starts building a secondary compute command buffer.
    ///
    /// The final command buffer can only be executed once at a time. In other words, it is as if
    /// executing the command buffer modifies it.
    #[inline]
    pub fn secondary_compute(
        device: Arc<Device>,
        queue_family: QueueFamily,
    ) -> Result<
        AutoCommandBufferBuilder<SecondaryAutoCommandBuffer, StandardCommandPoolBuilder>,
        OomError,
    > {
        let level = CommandBufferLevel::secondary(None, QueryPipelineStatisticFlags::none());
        AutoCommandBufferBuilder::with_flags(device, queue_family, level, Flags::None)
    }

    /// Starts building a secondary compute command buffer.
    ///
    /// Contrary to `secondary_compute`, the final command buffer can only be submitted once before
    /// being destroyed. This makes it possible for the implementation to perform additional
    /// optimizations.
    #[inline]
    pub fn secondary_compute_one_time_submit(
        device: Arc<Device>,
        queue_family: QueueFamily,
    ) -> Result<
        AutoCommandBufferBuilder<SecondaryAutoCommandBuffer, StandardCommandPoolBuilder>,
        OomError,
    > {
        let level = CommandBufferLevel::secondary(None, QueryPipelineStatisticFlags::none());
        AutoCommandBufferBuilder::with_flags(device, queue_family, level, Flags::OneTimeSubmit)
    }

    /// Starts building a secondary compute command buffer.
    ///
    /// Contrary to `secondary_compute`, the final command buffer can be executed multiple times in
    /// parallel in multiple different queues.
    #[inline]
    pub fn secondary_compute_simultaneous_use(
        device: Arc<Device>,
        queue_family: QueueFamily,
    ) -> Result<
        AutoCommandBufferBuilder<SecondaryAutoCommandBuffer, StandardCommandPoolBuilder>,
        OomError,
    > {
        let level = CommandBufferLevel::secondary(None, QueryPipelineStatisticFlags::none());
        AutoCommandBufferBuilder::with_flags(device, queue_family, level, Flags::SimultaneousUse)
    }

    /// Same as `secondary_compute`, but allows specifying how queries are being inherited.
    #[inline]
    pub fn secondary_compute_inherit_queries(
        device: Arc<Device>,
        queue_family: QueueFamily,
        occlusion_query: Option<QueryControlFlags>,
        query_statistics_flags: QueryPipelineStatisticFlags,
    ) -> Result<
        AutoCommandBufferBuilder<SecondaryAutoCommandBuffer, StandardCommandPoolBuilder>,
        OomError,
    > {
        let level = CommandBufferLevel::secondary(occlusion_query, query_statistics_flags);
        AutoCommandBufferBuilder::with_flags(device, queue_family, level, Flags::None)
    }

    /// Same as `secondary_compute_one_time_submit`, but allows specifying how queries are being inherited.
    #[inline]
    pub fn secondary_compute_one_time_submit_inherit_queries(
        device: Arc<Device>,
        queue_family: QueueFamily,
        occlusion_query: Option<QueryControlFlags>,
        query_statistics_flags: QueryPipelineStatisticFlags,
    ) -> Result<
        AutoCommandBufferBuilder<SecondaryAutoCommandBuffer, StandardCommandPoolBuilder>,
        OomError,
    > {
        let level = CommandBufferLevel::secondary(occlusion_query, query_statistics_flags);
        AutoCommandBufferBuilder::with_flags(device, queue_family, level, Flags::OneTimeSubmit)
    }

    /// Same as `secondary_compute_simultaneous_use`, but allows specifying how queries are being inherited.
    #[inline]
    pub fn secondary_compute_simultaneous_use_inherit_queries(
        device: Arc<Device>,
        queue_family: QueueFamily,
        occlusion_query: Option<QueryControlFlags>,
        query_statistics_flags: QueryPipelineStatisticFlags,
    ) -> Result<
        AutoCommandBufferBuilder<SecondaryAutoCommandBuffer, StandardCommandPoolBuilder>,
        OomError,
    > {
        let level = CommandBufferLevel::secondary(occlusion_query, query_statistics_flags);
        AutoCommandBufferBuilder::with_flags(device, queue_family, level, Flags::SimultaneousUse)
    }

    /// Starts building a secondary graphics command buffer.
    ///
    /// The final command buffer can only be executed once at a time. In other words, it is as if
    /// executing the command buffer modifies it.
    #[inline]
    pub fn secondary_graphics<R>(
        device: Arc<Device>,
        queue_family: QueueFamily,
        subpass: Subpass<R>,
    ) -> Result<
        AutoCommandBufferBuilder<SecondaryAutoCommandBuffer, StandardCommandPoolBuilder>,
        OomError,
    >
    where
        R: RenderPassAbstract + Clone + Send + Sync + 'static,
    {
        let level = CommandBufferLevel::Secondary(CommandBufferInheritance {
            render_pass: Some(CommandBufferInheritanceRenderPass {
                subpass,
                framebuffer: None::<Arc<Framebuffer<RenderPass<EmptySinglePassRenderPassDesc>, ()>>>,
            }),
            occlusion_query: None,
            query_statistics_flags: QueryPipelineStatisticFlags::none(),
        });

        AutoCommandBufferBuilder::with_flags(device, queue_family, level, Flags::None)
    }

    /// Starts building a secondary graphics command buffer.
    ///
    /// Contrary to `secondary_graphics`, the final command buffer can only be submitted once
    /// before being destroyed. This makes it possible for the implementation to perform additional
    /// optimizations.
    #[inline]
    pub fn secondary_graphics_one_time_submit<R>(
        device: Arc<Device>,
        queue_family: QueueFamily,
        subpass: Subpass<R>,
    ) -> Result<
        AutoCommandBufferBuilder<SecondaryAutoCommandBuffer, StandardCommandPoolBuilder>,
        OomError,
    >
    where
        R: RenderPassAbstract + Clone + Send + Sync + 'static,
    {
        let level = CommandBufferLevel::Secondary(CommandBufferInheritance {
            render_pass: Some(CommandBufferInheritanceRenderPass {
                subpass,
                framebuffer: None::<Arc<Framebuffer<RenderPass<EmptySinglePassRenderPassDesc>, ()>>>,
            }),
            occlusion_query: None,
            query_statistics_flags: QueryPipelineStatisticFlags::none(),
        });

        AutoCommandBufferBuilder::with_flags(device, queue_family, level, Flags::OneTimeSubmit)
    }

    /// Starts building a secondary graphics command buffer.
    ///
    /// Contrary to `secondary_graphics`, the final command buffer can be executed multiple times
    /// in parallel in multiple different queues.
    #[inline]
    pub fn secondary_graphics_simultaneous_use<R>(
        device: Arc<Device>,
        queue_family: QueueFamily,
        subpass: Subpass<R>,
    ) -> Result<
        AutoCommandBufferBuilder<SecondaryAutoCommandBuffer, StandardCommandPoolBuilder>,
        OomError,
    >
    where
        R: RenderPassAbstract + Clone + Send + Sync + 'static,
    {
        let level = CommandBufferLevel::Secondary(CommandBufferInheritance {
            render_pass: Some(CommandBufferInheritanceRenderPass {
                subpass,
                framebuffer: None::<Arc<Framebuffer<RenderPass<EmptySinglePassRenderPassDesc>, ()>>>,
            }),
            occlusion_query: None,
            query_statistics_flags: QueryPipelineStatisticFlags::none(),
        });

        AutoCommandBufferBuilder::with_flags(device, queue_family, level, Flags::SimultaneousUse)
    }

    /// Same as `secondary_graphics`, but allows specifying how queries are being inherited.
    #[inline]
    pub fn secondary_graphics_inherit_queries<R>(
        device: Arc<Device>,
        queue_family: QueueFamily,
        subpass: Subpass<R>,
        occlusion_query: Option<QueryControlFlags>,
        query_statistics_flags: QueryPipelineStatisticFlags,
    ) -> Result<
        AutoCommandBufferBuilder<SecondaryAutoCommandBuffer, StandardCommandPoolBuilder>,
        OomError,
    >
    where
        R: RenderPassAbstract + Clone + Send + Sync + 'static,
    {
        let level = CommandBufferLevel::Secondary(CommandBufferInheritance {
            render_pass: Some(CommandBufferInheritanceRenderPass {
                subpass,
                framebuffer: None::<Arc<Framebuffer<RenderPass<EmptySinglePassRenderPassDesc>, ()>>>,
            }),
            occlusion_query,
            query_statistics_flags,
        });

        AutoCommandBufferBuilder::with_flags(device, queue_family, level, Flags::None)
    }

    /// Same as `secondary_graphics_one_time_submit`, but allows specifying how queries are being inherited.
    #[inline]
    pub fn secondary_graphics_one_time_submit_inherit_queries<R>(
        device: Arc<Device>,
        queue_family: QueueFamily,
        subpass: Subpass<R>,
        occlusion_query: Option<QueryControlFlags>,
        query_statistics_flags: QueryPipelineStatisticFlags,
    ) -> Result<
        AutoCommandBufferBuilder<SecondaryAutoCommandBuffer, StandardCommandPoolBuilder>,
        OomError,
    >
    where
        R: RenderPassAbstract + Clone + Send + Sync + 'static,
    {
        let level = CommandBufferLevel::Secondary(CommandBufferInheritance {
            render_pass: Some(CommandBufferInheritanceRenderPass {
                subpass,
                framebuffer: None::<Arc<Framebuffer<RenderPass<EmptySinglePassRenderPassDesc>, ()>>>,
            }),
            occlusion_query,
            query_statistics_flags,
        });

        AutoCommandBufferBuilder::with_flags(device, queue_family, level, Flags::OneTimeSubmit)
    }

    /// Same as `secondary_graphics_simultaneous_use`, but allows specifying how queries are being inherited.
    #[inline]
    pub fn secondary_graphics_simultaneous_use_inherit_queries<R>(
        device: Arc<Device>,
        queue_family: QueueFamily,
        subpass: Subpass<R>,
        occlusion_query: Option<QueryControlFlags>,
        query_statistics_flags: QueryPipelineStatisticFlags,
    ) -> Result<
        AutoCommandBufferBuilder<SecondaryAutoCommandBuffer, StandardCommandPoolBuilder>,
        OomError,
    >
    where
        R: RenderPassAbstract + Clone + Send + Sync + 'static,
    {
        let level = CommandBufferLevel::Secondary(CommandBufferInheritance {
            render_pass: Some(CommandBufferInheritanceRenderPass {
                subpass,
                framebuffer: None::<Arc<Framebuffer<RenderPass<EmptySinglePassRenderPassDesc>, ()>>>,
            }),
            occlusion_query,
            query_statistics_flags,
        });

        AutoCommandBufferBuilder::with_flags(device, queue_family, level, Flags::SimultaneousUse)
    }
}

impl<L> AutoCommandBufferBuilder<L, StandardCommandPoolBuilder> {
    // Actual constructor. Private.
    fn with_flags<R, F>(
        device: Arc<Device>,
        queue_family: QueueFamily,
        level: CommandBufferLevel<R, F>,
        flags: Flags,
    ) -> Result<AutoCommandBufferBuilder<L, StandardCommandPoolBuilder>, OomError>
    where
        R: RenderPassAbstract + Clone + Send + Sync + 'static,
        F: FramebufferAbstract + Clone + Send + Sync + 'static,
    {
        let (inheritance, render_pass_state) = match &level {
            CommandBufferLevel::Primary => (None, None),
            CommandBufferLevel::Secondary(inheritance) => {
                let (render_pass, render_pass_state) = match inheritance.render_pass.as_ref() {
                    Some(CommandBufferInheritanceRenderPass {
                        subpass,
                        framebuffer,
                    }) => {
                        let render_pass = CommandBufferInheritanceRenderPass {
                            subpass: Subpass::from(
                                Box::new(subpass.render_pass().clone()) as Box<_>,
                                subpass.index(),
                            )
                            .unwrap(),
                            framebuffer: framebuffer
                                .as_ref()
                                .map(|f| Box::new(f.clone()) as Box<_>),
                        };
                        let render_pass_state = RenderPassState {
                            subpass: (
                                Box::new(subpass.render_pass().clone()) as Box<_>,
                                subpass.index(),
                            ),
                            contents: SubpassContents::Inline,
                            framebuffer: 0, // Only needed for primary command buffers
                        };
                        (Some(render_pass), Some(render_pass_state))
                    }
                    None => (None, None),
                };

                (
                    Some(CommandBufferInheritance {
                        render_pass,
                        occlusion_query: inheritance.occlusion_query,
                        query_statistics_flags: inheritance.query_statistics_flags,
                    }),
                    render_pass_state,
                )
            }
        };

        unsafe {
            let pool = Device::standard_command_pool(&device, queue_family);
            let pool_builder_alloc = pool
                .alloc(!matches!(level, CommandBufferLevel::Primary), 1)?
                .next()
                .expect("Requested one command buffer from the command pool, but got zero.");
            let inner = SyncCommandBufferBuilder::new(pool_builder_alloc.inner(), level, flags)?;

            Ok(AutoCommandBufferBuilder {
                inner,
                pool_builder_alloc,
                state_cacher: StateCacher::new(),
                graphics_allowed: queue_family.supports_graphics(),
                compute_allowed: queue_family.supports_compute(),
                render_pass_state,
                inheritance,
                flags,
                _data: PhantomData,
            })
        }
    }
}

impl<P> AutoCommandBufferBuilder<PrimaryAutoCommandBuffer<P::Alloc>, P>
where
    P: CommandPoolBuilderAlloc,
{
    /// Builds the command buffer.
    #[inline]
    pub fn build(self) -> Result<PrimaryAutoCommandBuffer<P::Alloc>, BuildError> {
        if self.render_pass_state.is_some() {
            return Err(AutoCommandBufferBuilderContextError::ForbiddenInsideRenderPass.into());
        }

        let submit_state = match self.flags {
            Flags::None => SubmitState::ExclusiveUse {
                in_use: AtomicBool::new(false),
            },
            Flags::SimultaneousUse => SubmitState::Concurrent,
            Flags::OneTimeSubmit => SubmitState::OneTime {
                already_submitted: AtomicBool::new(false),
            },
        };

        Ok(PrimaryAutoCommandBuffer {
            inner: self.inner.build()?,
            pool_alloc: self.pool_builder_alloc.into_alloc(),
            submit_state,
        })
    }
}

impl<P> AutoCommandBufferBuilder<SecondaryAutoCommandBuffer<P::Alloc>, P>
where
    P: CommandPoolBuilderAlloc,
{
    /// Builds the command buffer.
    #[inline]
    pub fn build(self) -> Result<SecondaryAutoCommandBuffer<P::Alloc>, BuildError> {
        let submit_state = match self.flags {
            Flags::None => SubmitState::ExclusiveUse {
                in_use: AtomicBool::new(false),
            },
            Flags::SimultaneousUse => SubmitState::Concurrent,
            Flags::OneTimeSubmit => SubmitState::OneTime {
                already_submitted: AtomicBool::new(false),
            },
        };

        Ok(SecondaryAutoCommandBuffer {
            inner: self.inner.build()?,
            pool_alloc: self.pool_builder_alloc.into_alloc(),
            inheritance: self.inheritance.unwrap(),
            submit_state,
        })
    }
}

impl<L, P> AutoCommandBufferBuilder<L, P> {
    #[inline]
    fn ensure_outside_render_pass(&self) -> Result<(), AutoCommandBufferBuilderContextError> {
        if self.render_pass_state.is_some() {
            return Err(AutoCommandBufferBuilderContextError::ForbiddenInsideRenderPass);
        }

        Ok(())
    }

    #[inline]
    fn ensure_inside_render_pass_inline<Gp>(
        &self,
        pipeline: &Gp,
    ) -> Result<(), AutoCommandBufferBuilderContextError>
    where
        Gp: ?Sized + GraphicsPipelineAbstract,
    {
        let render_pass_state = self
            .render_pass_state
            .as_ref()
            .ok_or(AutoCommandBufferBuilderContextError::ForbiddenOutsideRenderPass)?;

        // Subpass must be for inline commands
        if render_pass_state.contents != SubpassContents::Inline {
            return Err(AutoCommandBufferBuilderContextError::WrongSubpassType);
        }

        // Subpasses must be the same.
        if pipeline.subpass_index() != render_pass_state.subpass.1 {
            return Err(AutoCommandBufferBuilderContextError::WrongSubpassIndex);
        }

        // Render passes must be compatible.
        if !RenderPassCompatible::is_compatible_with(pipeline, &*render_pass_state.subpass.0) {
            return Err(AutoCommandBufferBuilderContextError::IncompatibleRenderPass);
        }

        Ok(())
    }

    /// Adds a command that copies an image to another.
    ///
    /// Copy operations have several restrictions:
    ///
    /// - Copy operations are only allowed on queue families that support transfer, graphics, or
    ///   compute operations.
    /// - The number of samples in the source and destination images must be equal.
    /// - The size of the uncompressed element format of the source image must be equal to the
    ///   compressed element format of the destination.
    /// - If you copy between depth, stencil or depth-stencil images, the format of both images
    ///   must match exactly.
    /// - For two-dimensional images, the Z coordinate must be 0 for the image offsets and 1 for
    ///   the extent. Same for the Y coordinate for one-dimensional images.
    /// - For non-array images, the base array layer must be 0 and the number of layers must be 1.
    ///
    /// If `layer_count` is greater than 1, the copy will happen between each individual layer as
    /// if they were separate images.
    ///
    /// # Panic
    ///
    /// - Panics if the source or the destination was not created with `device`.
    ///
    pub fn copy_image<S, D>(
        &mut self,
        source: S,
        source_offset: [i32; 3],
        source_base_array_layer: u32,
        source_mip_level: u32,
        destination: D,
        destination_offset: [i32; 3],
        destination_base_array_layer: u32,
        destination_mip_level: u32,
        extent: [u32; 3],
        layer_count: u32,
    ) -> Result<&mut Self, CopyImageError>
    where
        S: ImageAccess + Send + Sync + 'static,
        D: ImageAccess + Send + Sync + 'static,
    {
        unsafe {
            self.ensure_outside_render_pass()?;

            check_copy_image(
                self.device(),
                &source,
                source_offset,
                source_base_array_layer,
                source_mip_level,
                &destination,
                destination_offset,
                destination_base_array_layer,
                destination_mip_level,
                extent,
                layer_count,
            )?;

            let copy = UnsafeCommandBufferBuilderImageCopy {
                // TODO: Allowing choosing a subset of the image aspects, but note that if color
                // is included, neither depth nor stencil may.
                aspect: UnsafeCommandBufferBuilderImageAspect {
                    color: source.has_color(),
                    depth: !source.has_color() && source.has_depth() && destination.has_depth(),
                    stencil: !source.has_color()
                        && source.has_stencil()
                        && destination.has_stencil(),
                },
                source_mip_level,
                destination_mip_level,
                source_base_array_layer,
                destination_base_array_layer,
                layer_count,
                source_offset,
                destination_offset,
                extent,
            };

            // TODO: Allow choosing layouts, but note that only Transfer*Optimal and General are
            // valid.
            self.inner.copy_image(
                source,
                ImageLayout::TransferSrcOptimal,
                destination,
                ImageLayout::TransferDstOptimal,
                iter::once(copy),
            )?;
            Ok(self)
        }
    }

    /// Adds a command that blits an image to another.
    ///
    /// A *blit* is similar to an image copy operation, except that the portion of the image that
    /// is transferred can be resized. You choose an area of the source and an area of the
    /// destination, and the implementation will resize the area of the source so that it matches
    /// the size of the area of the destination before writing it.
    ///
    /// Blit operations have several restrictions:
    ///
    /// - Blit operations are only allowed on queue families that support graphics operations.
    /// - The format of the source and destination images must support blit operations, which
    ///   depends on the Vulkan implementation. Vulkan guarantees that some specific formats must
    ///   always be supported. See tables 52 to 61 of the specifications.
    /// - Only single-sampled images are allowed.
    /// - You can only blit between two images whose formats belong to the same type. The types
    ///   are: floating-point, signed integers, unsigned integers, depth-stencil.
    /// - If you blit between depth, stencil or depth-stencil images, the format of both images
    ///   must match exactly.
    /// - If you blit between depth, stencil or depth-stencil images, only the `Nearest` filter is
    ///   allowed.
    /// - For two-dimensional images, the Z coordinate must be 0 for the top-left offset and 1 for
    ///   the bottom-right offset. Same for the Y coordinate for one-dimensional images.
    /// - For non-array images, the base array layer must be 0 and the number of layers must be 1.
    ///
    /// If `layer_count` is greater than 1, the blit will happen between each individual layer as
    /// if they were separate images.
    ///
    /// # Panic
    ///
    /// - Panics if the source or the destination was not created with `device`.
    ///
    pub fn blit_image<S, D>(
        &mut self,
        source: S,
        source_top_left: [i32; 3],
        source_bottom_right: [i32; 3],
        source_base_array_layer: u32,
        source_mip_level: u32,
        destination: D,
        destination_top_left: [i32; 3],
        destination_bottom_right: [i32; 3],
        destination_base_array_layer: u32,
        destination_mip_level: u32,
        layer_count: u32,
        filter: Filter,
    ) -> Result<&mut Self, BlitImageError>
    where
        S: ImageAccess + Send + Sync + 'static,
        D: ImageAccess + Send + Sync + 'static,
    {
        unsafe {
            if !self.graphics_allowed {
                return Err(AutoCommandBufferBuilderContextError::NotSupportedByQueueFamily.into());
            }

            self.ensure_outside_render_pass()?;

            check_blit_image(
                self.device(),
                &source,
                source_top_left,
                source_bottom_right,
                source_base_array_layer,
                source_mip_level,
                &destination,
                destination_top_left,
                destination_bottom_right,
                destination_base_array_layer,
                destination_mip_level,
                layer_count,
                filter,
            )?;

            let blit = UnsafeCommandBufferBuilderImageBlit {
                // TODO:
                aspect: if source.has_color() {
                    UnsafeCommandBufferBuilderImageAspect {
                        color: true,
                        depth: false,
                        stencil: false,
                    }
                } else {
                    unimplemented!()
                },
                source_mip_level,
                destination_mip_level,
                source_base_array_layer,
                destination_base_array_layer,
                layer_count,
                source_top_left,
                source_bottom_right,
                destination_top_left,
                destination_bottom_right,
            };

            self.inner.blit_image(
                source,
                ImageLayout::TransferSrcOptimal,
                destination, // TODO: let choose layout
                ImageLayout::TransferDstOptimal,
                iter::once(blit),
                filter,
            )?;
            Ok(self)
        }
    }

    /// Adds a command that clears all the layers and mipmap levels of a color image with a
    /// specific value.
    ///
    /// # Panic
    ///
    /// Panics if `color` is not a color value.
    ///
    pub fn clear_color_image<I>(
        &mut self,
        image: I,
        color: ClearValue,
    ) -> Result<&mut Self, ClearColorImageError>
    where
        I: ImageAccess + Send + Sync + 'static,
    {
        let layers = image.dimensions().array_layers();
        let levels = image.mipmap_levels();

        self.clear_color_image_dimensions(image, 0, layers, 0, levels, color)
    }

    /// Adds a command that clears a color image with a specific value.
    ///
    /// # Panic
    ///
    /// - Panics if `color` is not a color value.
    ///
    pub fn clear_color_image_dimensions<I>(
        &mut self,
        image: I,
        first_layer: u32,
        num_layers: u32,
        first_mipmap: u32,
        num_mipmaps: u32,
        color: ClearValue,
    ) -> Result<&mut Self, ClearColorImageError>
    where
        I: ImageAccess + Send + Sync + 'static,
    {
        unsafe {
            if !self.graphics_allowed && !self.compute_allowed {
                return Err(AutoCommandBufferBuilderContextError::NotSupportedByQueueFamily.into());
            }

            self.ensure_outside_render_pass()?;
            check_clear_color_image(
                self.device(),
                &image,
                first_layer,
                num_layers,
                first_mipmap,
                num_mipmaps,
            )?;

            match color {
                ClearValue::Float(_) | ClearValue::Int(_) | ClearValue::Uint(_) => {}
                _ => panic!("The clear color is not a color value"),
            };

            let region = UnsafeCommandBufferBuilderColorImageClear {
                base_mip_level: first_mipmap,
                level_count: num_mipmaps,
                base_array_layer: first_layer,
                layer_count: num_layers,
            };

            // TODO: let choose layout
            self.inner.clear_color_image(
                image,
                ImageLayout::TransferDstOptimal,
                color,
                iter::once(region),
            )?;
            Ok(self)
        }
    }

    /// Adds a command that copies from a buffer to another.
    ///
    /// This command will copy from the source to the destination. If their size is not equal, then
    /// the amount of data copied is equal to the smallest of the two.
    #[inline]
    pub fn copy_buffer<S, D, T>(
        &mut self,
        source: S,
        destination: D,
    ) -> Result<&mut Self, CopyBufferError>
    where
        S: TypedBufferAccess<Content = T> + Send + Sync + 'static,
        D: TypedBufferAccess<Content = T> + Send + Sync + 'static,
        T: ?Sized,
    {
        unsafe {
            self.ensure_outside_render_pass()?;
            let infos = check_copy_buffer(self.device(), &source, &destination)?;
            self.inner
                .copy_buffer(source, destination, iter::once((0, 0, infos.copy_size)))?;
            Ok(self)
        }
    }

    /// Adds a command that copies a range from the source to the destination buffer.
    /// Panics if out of bounds.
    #[inline]
    pub fn copy_buffer_dimensions<S, D, T>(
        &mut self,
        source: S,
        source_offset: usize,
        destination: D,
        destination_offset: usize,
        count: usize,
    ) -> Result<&mut Self, CopyBufferError>
    where
        S: TypedBufferAccess<Content = [T]> + Send + Sync + 'static,
        D: TypedBufferAccess<Content = [T]> + Send + Sync + 'static,
    {
        self.ensure_outside_render_pass()?;

        let _infos = check_copy_buffer(self.device(), &source, &destination)?;
        debug_assert!(source_offset + count <= source.len());
        debug_assert!(destination_offset + count <= destination.len());

        let size = std::mem::size_of::<T>();
        unsafe {
            self.inner.copy_buffer(
                source,
                destination,
                iter::once((
                    source_offset * size,
                    destination_offset * size,
                    count * size,
                )),
            )?;
        }
        Ok(self)
    }

    /// Adds a command that copies from a buffer to an image.
    pub fn copy_buffer_to_image<S, D, Px>(
        &mut self,
        source: S,
        destination: D,
    ) -> Result<&mut Self, CopyBufferImageError>
    where
        S: TypedBufferAccess<Content = [Px]> + Send + Sync + 'static,
        D: ImageAccess + Send + Sync + 'static,
        Format: AcceptsPixels<Px>,
    {
        self.ensure_outside_render_pass()?;

        let dims = destination.dimensions().width_height_depth();
        self.copy_buffer_to_image_dimensions(source, destination, [0, 0, 0], dims, 0, 1, 0)
    }

    /// Adds a command that copies from a buffer to an image.
    pub fn copy_buffer_to_image_dimensions<S, D, Px>(
        &mut self,
        source: S,
        destination: D,
        offset: [u32; 3],
        size: [u32; 3],
        first_layer: u32,
        num_layers: u32,
        mipmap: u32,
    ) -> Result<&mut Self, CopyBufferImageError>
    where
        S: TypedBufferAccess<Content = [Px]> + Send + Sync + 'static,
        D: ImageAccess + Send + Sync + 'static,
        Format: AcceptsPixels<Px>,
    {
        unsafe {
            self.ensure_outside_render_pass()?;

            check_copy_buffer_image(
                self.device(),
                &source,
                &destination,
                CheckCopyBufferImageTy::BufferToImage,
                offset,
                size,
                first_layer,
                num_layers,
                mipmap,
            )?;

            let copy = UnsafeCommandBufferBuilderBufferImageCopy {
                buffer_offset: 0,
                buffer_row_length: 0,
                buffer_image_height: 0,
                image_aspect: if destination.has_color() {
                    UnsafeCommandBufferBuilderImageAspect {
                        color: true,
                        depth: false,
                        stencil: false,
                    }
                } else {
                    unimplemented!()
                },
                image_mip_level: mipmap,
                image_base_array_layer: first_layer,
                image_layer_count: num_layers,
                image_offset: [offset[0] as i32, offset[1] as i32, offset[2] as i32],
                image_extent: size,
            };

            self.inner.copy_buffer_to_image(
                source,
                destination,
                ImageLayout::TransferDstOptimal, // TODO: let choose layout
                iter::once(copy),
            )?;
            Ok(self)
        }
    }

    /*
    Adds a command that copies from an image to a buffer.
    The data layout of the image on the gpu is opaque, as in, it is non of our business how the gpu stores the image.
    This does not matter since the act of copying the image into a buffer converts it to linear form.
    */
    pub fn copy_image_to_buffer<S, D, Px>(
        &mut self,
        source: S,
        destination: D,
    ) -> Result<&mut Self, CopyBufferImageError>
    where
        S: ImageAccess + Send + Sync + 'static,
        D: TypedBufferAccess<Content = [Px]> + Send + Sync + 'static,
        Format: AcceptsPixels<Px>,
    {
        self.ensure_outside_render_pass()?;

        let dims = source.dimensions().width_height_depth();
        self.copy_image_to_buffer_dimensions(source, destination, [0, 0, 0], dims, 0, 1, 0)
    }

    /// Adds a command that copies from an image to a buffer.
    pub fn copy_image_to_buffer_dimensions<S, D, Px>(
        &mut self,
        source: S,
        destination: D,
        offset: [u32; 3],
        size: [u32; 3],
        first_layer: u32,
        num_layers: u32,
        mipmap: u32,
    ) -> Result<&mut Self, CopyBufferImageError>
    where
        S: ImageAccess + Send + Sync + 'static,
        D: TypedBufferAccess<Content = [Px]> + Send + Sync + 'static,
        Format: AcceptsPixels<Px>,
    {
        unsafe {
            self.ensure_outside_render_pass()?;

            check_copy_buffer_image(
                self.device(),
                &destination,
                &source,
                CheckCopyBufferImageTy::ImageToBuffer,
                offset,
                size,
                first_layer,
                num_layers,
                mipmap,
            )?;

            let copy = UnsafeCommandBufferBuilderBufferImageCopy {
                buffer_offset: 0,
                buffer_row_length: 0,
                buffer_image_height: 0,
                image_aspect: UnsafeCommandBufferBuilderImageAspect {
                    color: source.has_color(),
                    depth: source.has_depth(),
                    stencil: source.has_stencil(),
                },
                image_mip_level: mipmap,
                image_base_array_layer: first_layer,
                image_layer_count: num_layers,
                image_offset: [offset[0] as i32, offset[1] as i32, offset[2] as i32],
                image_extent: size,
            };

            self.inner.copy_image_to_buffer(
                source,
                ImageLayout::TransferSrcOptimal,
                destination, // TODO: let choose layout
                iter::once(copy),
            )?;
            Ok(self)
        }
    }

    /// Open a command buffer debug label region.
    ///
    /// Note: you need to enable `VK_EXT_debug_utils` extension when creating an instance.
    #[inline]
    pub fn debug_marker_begin(
        &mut self,
        name: &'static CStr,
        color: [f32; 4],
    ) -> Result<&mut Self, DebugMarkerError> {
        if !self.graphics_allowed && self.compute_allowed {
            return Err(AutoCommandBufferBuilderContextError::NotSupportedByQueueFamily.into());
        }

        check_debug_marker_color(color)?;

        unsafe {
            self.inner.debug_marker_begin(name.into(), color);
        }

        Ok(self)
    }

    /// Close a command buffer label region.
    ///
    /// Note: you need to open a command buffer label region first with `debug_marker_begin`.
    /// Note: you need to enable `VK_EXT_debug_utils` extension when creating an instance.
    #[inline]
    pub fn debug_marker_end(&mut self) -> Result<&mut Self, DebugMarkerError> {
        if !self.graphics_allowed && self.compute_allowed {
            return Err(AutoCommandBufferBuilderContextError::NotSupportedByQueueFamily.into());
        }

        // TODO: validate that debug_marker_begin with same name was sent earlier

        unsafe {
            self.inner.debug_marker_end();
        }

        Ok(self)
    }

    /// Insert a label into a command buffer.
    ///
    /// Note: you need to enable `VK_EXT_debug_utils` extension when creating an instance.
    #[inline]
    pub fn debug_marker_insert(
        &mut self,
        name: &'static CStr,
        color: [f32; 4],
    ) -> Result<&mut Self, DebugMarkerError> {
        if !self.graphics_allowed && self.compute_allowed {
            return Err(AutoCommandBufferBuilderContextError::NotSupportedByQueueFamily.into());
        }

        check_debug_marker_color(color)?;

        unsafe {
            self.inner.debug_marker_insert(name.into(), color);
        }

        Ok(self)
    }

    /// Perform a single compute operation using a compute pipeline.
    #[inline]
    pub fn dispatch<Cp, S, Pc, Do, Doi>(
        &mut self,
        group_counts: [u32; 3],
        pipeline: Cp,
        sets: S,
        constants: Pc,
        dynamic_offsets: Do,
    ) -> Result<&mut Self, DispatchError>
    where
        Cp: ComputePipelineAbstract + Send + Sync + 'static + Clone, // TODO: meh for Clone
        S: DescriptorSetsCollection,
        Do: IntoIterator<Item = u32, IntoIter = Doi>,
        Doi: Iterator<Item = u32> + Send + Sync + 'static,
    {
        unsafe {
            if !self.compute_allowed {
                return Err(AutoCommandBufferBuilderContextError::NotSupportedByQueueFamily.into());
            }

            self.ensure_outside_render_pass()?;
            check_push_constants_validity(&pipeline, &constants)?;
            check_descriptor_sets_validity(&pipeline, &sets)?;
            check_dispatch(pipeline.device(), group_counts)?;

            if let StateCacherOutcome::NeedChange =
                self.state_cacher.bind_compute_pipeline(&pipeline)
            {
                self.inner.bind_pipeline_compute(pipeline.clone());
            }

            push_constants(&mut self.inner, pipeline.clone(), constants);
            descriptor_sets(
                &mut self.inner,
                &mut self.state_cacher,
                false,
                pipeline.clone(),
                sets,
                dynamic_offsets,
            )?;

            self.inner.dispatch(group_counts);
            Ok(self)
        }
    }

    /// Perform multiple compute operations using a compute pipeline. One dispatch is performed for
    /// each `vulkano::command_buffer::DispatchIndirectCommand` struct in `indirect_buffer`.
    #[inline]
    pub fn dispatch_indirect<Inb, Cp, S, Pc, Do, Doi>(
        &mut self,
        indirect_buffer: Inb,
        pipeline: Cp,
        sets: S,
        constants: Pc,
        dynamic_offsets: Do,
    ) -> Result<&mut Self, DispatchIndirectError>
    where
        Inb: BufferAccess
            + TypedBufferAccess<Content = [DispatchIndirectCommand]>
            + Send
            + Sync
            + 'static,
        Cp: ComputePipelineAbstract + Send + Sync + 'static + Clone, // TODO: meh for Clone
        S: DescriptorSetsCollection,
        Do: IntoIterator<Item = u32, IntoIter = Doi>,
        Doi: Iterator<Item = u32> + Send + Sync + 'static,
    {
        unsafe {
            if !self.compute_allowed {
                return Err(AutoCommandBufferBuilderContextError::NotSupportedByQueueFamily.into());
            }

            self.ensure_outside_render_pass()?;
            check_indirect_buffer(self.device(), &indirect_buffer)?;
            check_push_constants_validity(&pipeline, &constants)?;
            check_descriptor_sets_validity(&pipeline, &sets)?;

            if let StateCacherOutcome::NeedChange =
                self.state_cacher.bind_compute_pipeline(&pipeline)
            {
                self.inner.bind_pipeline_compute(pipeline.clone());
            }

            push_constants(&mut self.inner, pipeline.clone(), constants);
            descriptor_sets(
                &mut self.inner,
                &mut self.state_cacher,
                false,
                pipeline.clone(),
                sets,
                dynamic_offsets,
            )?;

            self.inner.dispatch_indirect(indirect_buffer)?;
            Ok(self)
        }
    }

    /// Perform a single draw operation using a graphics pipeline.
    ///
    /// `vertex_buffer` is a set of vertex and/or instance buffers used to provide input.
    ///
    /// All data in `vertex_buffer` is used for the draw operation. To use only some data in the
    /// buffer, wrap it in a `vulkano::buffer::BufferSlice`.
    #[inline]
    pub fn draw<V, Gp, S, Pc, Do, Doi>(
        &mut self,
        pipeline: Gp,
        dynamic: &DynamicState,
        vertex_buffer: V,
        sets: S,
        constants: Pc,
        dynamic_offsets: Do,
    ) -> Result<&mut Self, DrawError>
    where
        Gp: GraphicsPipelineAbstract + VertexSource<V> + Send + Sync + 'static + Clone, // TODO: meh for Clone
        S: DescriptorSetsCollection,
        Do: IntoIterator<Item = u32, IntoIter = Doi>,
        Doi: Iterator<Item = u32> + Send + Sync + 'static,
    {
        unsafe {
            // TODO: must check that pipeline is compatible with render pass

            self.ensure_inside_render_pass_inline(&pipeline)?;
            check_dynamic_state_validity(&pipeline, dynamic)?;
            check_push_constants_validity(&pipeline, &constants)?;
            check_descriptor_sets_validity(&pipeline, &sets)?;
            let vb_infos = check_vertex_buffers(&pipeline, vertex_buffer)?;

            if let StateCacherOutcome::NeedChange =
                self.state_cacher.bind_graphics_pipeline(&pipeline)
            {
                self.inner.bind_pipeline_graphics(pipeline.clone());
            }

            let dynamic = self.state_cacher.dynamic_state(dynamic);

            push_constants(&mut self.inner, pipeline.clone(), constants);
            set_state(&mut self.inner, &dynamic);
            descriptor_sets(
                &mut self.inner,
                &mut self.state_cacher,
                true,
                pipeline.clone(),
                sets,
                dynamic_offsets,
            )?;
            vertex_buffers(
                &mut self.inner,
                &mut self.state_cacher,
                vb_infos.vertex_buffers,
            )?;

            debug_assert!(self.graphics_allowed);

            self.inner.draw(
                vb_infos.vertex_count as u32,
                vb_infos.instance_count as u32,
                0,
                0,
            );
            Ok(self)
        }
    }

    /// Perform multiple draw operations using a graphics pipeline. One draw is performed for each
    /// `vulkano::command_buffer::DrawIndirectCommand` struct in `indirect_buffer`.
    ///
    /// `vertex_buffer` is a set of vertex and/or instance buffers used to provide input. It is
    /// used for every draw operation.
    ///
    /// All data in `vertex_buffer` is used for every draw operation. To use only some data in the
    /// buffer, wrap it in a `vulkano::buffer::BufferSlice`.
    #[inline]
    pub fn draw_indirect<V, Gp, S, Pc, Inb, Do, Doi>(
        &mut self,
        pipeline: Gp,
        dynamic: &DynamicState,
        vertex_buffer: V,
        indirect_buffer: Inb,
        sets: S,
        constants: Pc,
        dynamic_offsets: Do,
    ) -> Result<&mut Self, DrawIndirectError>
    where
        Gp: GraphicsPipelineAbstract + VertexSource<V> + Send + Sync + 'static + Clone, // TODO: meh for Clone
        S: DescriptorSetsCollection,
        Inb: BufferAccess
            + TypedBufferAccess<Content = [DrawIndirectCommand]>
            + Send
            + Sync
            + 'static,
        Do: IntoIterator<Item = u32, IntoIter = Doi>,
        Doi: Iterator<Item = u32> + Send + Sync + 'static,
    {
        unsafe {
            // TODO: must check that pipeline is compatible with render pass

            self.ensure_inside_render_pass_inline(&pipeline)?;
            check_indirect_buffer(self.device(), &indirect_buffer)?;
            check_dynamic_state_validity(&pipeline, dynamic)?;
            check_push_constants_validity(&pipeline, &constants)?;
            check_descriptor_sets_validity(&pipeline, &sets)?;
            let vb_infos = check_vertex_buffers(&pipeline, vertex_buffer)?;

            let draw_count = indirect_buffer.len() as u32;

            if let StateCacherOutcome::NeedChange =
                self.state_cacher.bind_graphics_pipeline(&pipeline)
            {
                self.inner.bind_pipeline_graphics(pipeline.clone());
            }

            let dynamic = self.state_cacher.dynamic_state(dynamic);

            push_constants(&mut self.inner, pipeline.clone(), constants);
            set_state(&mut self.inner, &dynamic);
            descriptor_sets(
                &mut self.inner,
                &mut self.state_cacher,
                true,
                pipeline.clone(),
                sets,
                dynamic_offsets,
            )?;
            vertex_buffers(
                &mut self.inner,
                &mut self.state_cacher,
                vb_infos.vertex_buffers,
            )?;

            debug_assert!(self.graphics_allowed);

            self.inner.draw_indirect(
                indirect_buffer,
                draw_count,
                mem::size_of::<DrawIndirectCommand>() as u32,
            )?;
            Ok(self)
        }
    }

    /// Perform a single draw operation using a graphics pipeline, using an index buffer.
    ///
    /// `vertex_buffer` is a set of vertex and/or instance buffers used to provide input.
    /// `index_buffer` is a buffer containing indices into the vertex buffer that should be
    /// processed in order.
    ///
    /// All data in `vertex_buffer` and `index_buffer` is used for the draw operation. To use
    /// only some data in the buffer, wrap it in a `vulkano::buffer::BufferSlice`.
    #[inline]
    pub fn draw_indexed<V, Gp, S, Pc, Ib, I, Do, Doi>(
        &mut self,
        pipeline: Gp,
        dynamic: &DynamicState,
        vertex_buffer: V,
        index_buffer: Ib,
        sets: S,
        constants: Pc,
        dynamic_offsets: Do,
    ) -> Result<&mut Self, DrawIndexedError>
    where
        Gp: GraphicsPipelineAbstract + VertexSource<V> + Send + Sync + 'static + Clone, // TODO: meh for Clone
        S: DescriptorSetsCollection,
        Ib: BufferAccess + TypedBufferAccess<Content = [I]> + Send + Sync + 'static,
        I: Index + 'static,
        Do: IntoIterator<Item = u32, IntoIter = Doi>,
        Doi: Iterator<Item = u32> + Send + Sync + 'static,
    {
        unsafe {
            // TODO: must check that pipeline is compatible with render pass

            self.ensure_inside_render_pass_inline(&pipeline)?;
            let ib_infos = check_index_buffer(self.device(), &index_buffer)?;
            check_dynamic_state_validity(&pipeline, dynamic)?;
            check_push_constants_validity(&pipeline, &constants)?;
            check_descriptor_sets_validity(&pipeline, &sets)?;
            let vb_infos = check_vertex_buffers(&pipeline, vertex_buffer)?;

            if let StateCacherOutcome::NeedChange =
                self.state_cacher.bind_graphics_pipeline(&pipeline)
            {
                self.inner.bind_pipeline_graphics(pipeline.clone());
            }

            if let StateCacherOutcome::NeedChange =
                self.state_cacher.bind_index_buffer(&index_buffer, I::ty())
            {
                self.inner.bind_index_buffer(index_buffer, I::ty())?;
            }

            let dynamic = self.state_cacher.dynamic_state(dynamic);

            push_constants(&mut self.inner, pipeline.clone(), constants);
            set_state(&mut self.inner, &dynamic);
            descriptor_sets(
                &mut self.inner,
                &mut self.state_cacher,
                true,
                pipeline.clone(),
                sets,
                dynamic_offsets,
            )?;
            vertex_buffers(
                &mut self.inner,
                &mut self.state_cacher,
                vb_infos.vertex_buffers,
            )?;
            // TODO: how to handle an index out of range of the vertex buffers?

            debug_assert!(self.graphics_allowed);

            self.inner.draw_indexed(
                ib_infos.num_indices as u32,
                vb_infos.instance_count as u32,
                0,
                0,
                0,
            );
            Ok(self)
        }
    }

    /// Perform multiple draw operations using a graphics pipeline, using an index buffer. One
    /// draw is performed for for each `vulkano::command_buffer::DrawIndirectCommand` struct in
    /// `indirect_buffer`.
    ///
    /// `vertex_buffer` is a set of vertex and/or instance buffers used to provide input.
    /// `index_buffer` is a buffer containing indices into the vertex buffer that should be
    /// processed in order.
    ///
    /// All data in `vertex_buffer` and `index_buffer` is used for every draw operation. To use
    /// only some data in the buffer, wrap it in a `vulkano::buffer::BufferSlice`.
    #[inline]
    pub fn draw_indexed_indirect<V, Gp, S, Pc, Ib, Inb, I, Do, Doi>(
        &mut self,
        pipeline: Gp,
        dynamic: &DynamicState,
        vertex_buffer: V,
        index_buffer: Ib,
        indirect_buffer: Inb,
        sets: S,
        constants: Pc,
        dynamic_offsets: Do,
    ) -> Result<&mut Self, DrawIndexedIndirectError>
    where
        Gp: GraphicsPipelineAbstract + VertexSource<V> + Send + Sync + 'static + Clone, // TODO: meh for Clone
        S: DescriptorSetsCollection,
        Ib: BufferAccess + TypedBufferAccess<Content = [I]> + Send + Sync + 'static,
        Inb: BufferAccess
            + TypedBufferAccess<Content = [DrawIndexedIndirectCommand]>
            + Send
            + Sync
            + 'static,
        I: Index + 'static,
        Do: IntoIterator<Item = u32, IntoIter = Doi>,
        Doi: Iterator<Item = u32> + Send + Sync + 'static,
    {
        unsafe {
            // TODO: must check that pipeline is compatible with render pass

            self.ensure_inside_render_pass_inline(&pipeline)?;
            let ib_infos = check_index_buffer(self.device(), &index_buffer)?;
            check_indirect_buffer(self.device(), &indirect_buffer)?;
            check_dynamic_state_validity(&pipeline, dynamic)?;
            check_push_constants_validity(&pipeline, &constants)?;
            check_descriptor_sets_validity(&pipeline, &sets)?;
            let vb_infos = check_vertex_buffers(&pipeline, vertex_buffer)?;

            let draw_count = indirect_buffer.len() as u32;

            if let StateCacherOutcome::NeedChange =
                self.state_cacher.bind_graphics_pipeline(&pipeline)
            {
                self.inner.bind_pipeline_graphics(pipeline.clone());
            }

            if let StateCacherOutcome::NeedChange =
                self.state_cacher.bind_index_buffer(&index_buffer, I::ty())
            {
                self.inner.bind_index_buffer(index_buffer, I::ty())?;
            }

            let dynamic = self.state_cacher.dynamic_state(dynamic);

            push_constants(&mut self.inner, pipeline.clone(), constants);
            set_state(&mut self.inner, &dynamic);
            descriptor_sets(
                &mut self.inner,
                &mut self.state_cacher,
                true,
                pipeline.clone(),
                sets,
                dynamic_offsets,
            )?;
            vertex_buffers(
                &mut self.inner,
                &mut self.state_cacher,
                vb_infos.vertex_buffers,
            )?;

            debug_assert!(self.graphics_allowed);

            self.inner.draw_indexed_indirect(
                indirect_buffer,
                draw_count,
                mem::size_of::<DrawIndexedIndirectCommand>() as u32,
            )?;
            Ok(self)
        }
    }

    /// Adds a command that writes the content of a buffer.
    ///
    /// This function is similar to the `memset` function in C. The `data` parameter is a number
    /// that will be repeatedly written through the entire buffer.
    ///
    /// > **Note**: This function is technically safe because buffers can only contain integers or
    /// > floating point numbers, which are always valid whatever their memory representation is.
    /// > But unless your buffer actually contains only 32-bits integers, you are encouraged to use
    /// > this function only for zeroing the content of a buffer by passing `0` for the data.
    // TODO: not safe because of signalling NaNs
    #[inline]
    pub fn fill_buffer<B>(&mut self, buffer: B, data: u32) -> Result<&mut Self, FillBufferError>
    where
        B: BufferAccess + Send + Sync + 'static,
    {
        unsafe {
            self.ensure_outside_render_pass()?;
            check_fill_buffer(self.device(), &buffer)?;
            self.inner.fill_buffer(buffer, data);
            Ok(self)
        }
    }

    /// Adds a command that writes data to a buffer.
    ///
    /// If `data` is larger than the buffer, only the part of `data` that fits is written. If the
    /// buffer is larger than `data`, only the start of the buffer is written.
    #[inline]
    pub fn update_buffer<B, D, Dd>(
        &mut self,
        buffer: B,
        data: Dd,
    ) -> Result<&mut Self, UpdateBufferError>
    where
        B: TypedBufferAccess<Content = D> + Send + Sync + 'static,
        D: ?Sized,
        Dd: SafeDeref<Target = D> + Send + Sync + 'static,
    {
        unsafe {
            self.ensure_outside_render_pass()?;
            check_update_buffer(self.device(), &buffer, data.deref())?;

            let size_of_data = mem::size_of_val(data.deref());
            if buffer.size() >= size_of_data {
                self.inner.update_buffer(buffer, data);
            } else {
                unimplemented!() // TODO:
                                 //self.inner.update_buffer(buffer.slice(0 .. size_of_data), data);
            }

            Ok(self)
        }
    }
}

/// Commands that can only be executed on primary command buffers
impl<P> AutoCommandBufferBuilder<PrimaryAutoCommandBuffer<P::Alloc>, P>
where
    P: CommandPoolBuilderAlloc,
{
    /// Adds a command that enters a render pass.
    ///
    /// If `contents` is `SubpassContents::SecondaryCommandBuffers`, then you will only be able to
    /// add secondary command buffers while you're inside the first subpass of the render pass.
    /// If it is `SubpassContents::Inline`, you will only be able to add inline draw commands and
    /// not secondary command buffers.
    ///
    /// C must contain exactly one clear value for each attachment in the framebuffer.
    ///
    /// You must call this before you can add draw commands.
    #[inline]
    pub fn begin_render_pass<F, C>(
        &mut self,
        framebuffer: F,
        contents: SubpassContents,
        clear_values: C,
    ) -> Result<&mut Self, BeginRenderPassError>
    where
        F: FramebufferAbstract + RenderPassDescClearValues<C> + Clone + Send + Sync + 'static,
    {
        unsafe {
            if !self.graphics_allowed {
                return Err(AutoCommandBufferBuilderContextError::NotSupportedByQueueFamily.into());
            }

            self.ensure_outside_render_pass()?;

            let clear_values = framebuffer.convert_clear_values(clear_values);
            let clear_values = clear_values.collect::<Vec<_>>().into_iter(); // TODO: necessary for Send + Sync ; needs an API rework of convert_clear_values
            let mut clear_values_copy = clear_values.clone().enumerate(); // TODO: Proper errors for clear value errors instead of panics

            for (atch_i, atch_desc) in framebuffer.attachment_descs().enumerate() {
                match clear_values_copy.next() {
                    Some((clear_i, clear_value)) => {
                        if atch_desc.load == LoadOp::Clear {
                            match clear_value {
                                ClearValue::None => panic!("Bad ClearValue! index: {}, attachment index: {}, expected: {:?}, got: None",
                                    clear_i, atch_i, atch_desc.format.ty()),
                                ClearValue::Float(_) => if atch_desc.format.ty() != FormatTy::Float {
                                   panic!("Bad ClearValue! index: {}, attachment index: {}, expected: {:?}, got: Float",
                                       clear_i, atch_i, atch_desc.format.ty());
                                }
                                ClearValue::Int(_) => if atch_desc.format.ty() != FormatTy::Sint {
                                    panic!("Bad ClearValue! index: {}, attachment index: {}, expected: {:?}, got: Int",
                                       clear_i, atch_i, atch_desc.format.ty());
                                }
                                ClearValue::Uint(_) => if atch_desc.format.ty() != FormatTy::Uint {
                                    panic!("Bad ClearValue! index: {}, attachment index: {}, expected: {:?}, got: Uint",
                                       clear_i, atch_i, atch_desc.format.ty());
                                }
                                ClearValue::Depth(_) => if atch_desc.format.ty() != FormatTy::Depth {
                                    panic!("Bad ClearValue! index: {}, attachment index: {}, expected: {:?}, got: Depth",
                                       clear_i, atch_i, atch_desc.format.ty());
                                }
                                ClearValue::Stencil(_) => if atch_desc.format.ty() != FormatTy::Stencil {
                                    panic!("Bad ClearValue! index: {}, attachment index: {}, expected: {:?}, got: Stencil",
                                       clear_i, atch_i, atch_desc.format.ty());
                                }
                                ClearValue::DepthStencil(_) => if atch_desc.format.ty() != FormatTy::DepthStencil {
                                    panic!("Bad ClearValue! index: {}, attachment index: {}, expected: {:?}, got: DepthStencil",
                                       clear_i, atch_i, atch_desc.format.ty());
                                }
                            }
                        } else {
                            if clear_value != ClearValue::None {
                                panic!("Bad ClearValue! index: {}, attachment index: {}, expected: None, got: {:?}",
                                   clear_i, atch_i, clear_value);
                            }
                        }
                    }
                    None => panic!("Not enough clear values"),
                }
            }

            if clear_values_copy.count() != 0 {
                panic!("Too many clear values")
            }

            let framebuffer_object = FramebufferAbstract::inner(&framebuffer).internal_object();
            self.inner
                .begin_render_pass(framebuffer.clone(), contents, clear_values)?;
            self.render_pass_state = Some(RenderPassState {
                subpass: (Box::new(framebuffer) as Box<_>, 0),
                contents,
                framebuffer: framebuffer_object,
            });
            Ok(self)
        }
    }

    /// Adds a command that ends the current render pass.
    ///
    /// This must be called after you went through all the subpasses and before you can build
    /// the command buffer or add further commands.
    #[inline]
    pub fn end_render_pass(&mut self) -> Result<&mut Self, AutoCommandBufferBuilderContextError> {
        unsafe {
            if let Some(render_pass_state) = self.render_pass_state.as_ref() {
                let (ref rp, index) = render_pass_state.subpass;

                if rp.num_subpasses() as u32 != index + 1 {
                    return Err(AutoCommandBufferBuilderContextError::NumSubpassesMismatch {
                        actual: rp.num_subpasses() as u32,
                        current: index,
                    });
                }
            } else {
                return Err(AutoCommandBufferBuilderContextError::ForbiddenOutsideRenderPass);
            }

            debug_assert!(self.graphics_allowed);

            self.inner.end_render_pass();
            self.render_pass_state = None;
            Ok(self)
        }
    }

    /// Adds a command that executes a secondary command buffer.
    ///
    /// If the `flags` that `command_buffer` was created with are more restrictive than those of
    /// `self`, then `self` will be restricted to match. E.g. executing a secondary command buffer
    /// with `Flags::OneTimeSubmit` will set `self`'s flags to `Flags::OneTimeSubmit` also.
    pub fn execute_commands<C>(
        &mut self,
        command_buffer: C,
    ) -> Result<&mut Self, ExecuteCommandsError>
    where
        C: SecondaryCommandBuffer + Send + Sync + 'static,
    {
        self.check_command_buffer(&command_buffer)?;
        let secondary_flags = command_buffer.inner().flags();

        unsafe {
            let mut builder = self.inner.execute_commands();
            builder.add(command_buffer);
            builder.submit()?;
        }

        // Secondary command buffer could leave the primary in any state.
        self.state_cacher.invalidate();

        // If the secondary is non-concurrent or one-time use, that restricts the primary as well.
        self.flags = std::cmp::min(self.flags, secondary_flags);

        Ok(self)
    }

    /// Adds a command that multiple secondary command buffers in a vector.
    ///
    /// This requires that the secondary command buffers do not have resource conflicts; an error
    /// will be returned if there are any. Use `execute_commands` if you want to ensure that
    /// resource conflicts are automatically resolved.
    // TODO ^ would be nice if this just worked without errors
    pub fn execute_commands_from_vec<C>(
        &mut self,
        command_buffers: Vec<C>,
    ) -> Result<&mut Self, ExecuteCommandsError>
    where
        C: SecondaryCommandBuffer + Send + Sync + 'static,
    {
        for command_buffer in &command_buffers {
            self.check_command_buffer(command_buffer)?;
        }

        let mut secondary_flags = Flags::SimultaneousUse; // Most permissive flags
        unsafe {
            let mut builder = self.inner.execute_commands();
            for command_buffer in command_buffers {
                secondary_flags = std::cmp::min(secondary_flags, command_buffer.inner().flags());
                builder.add(command_buffer);
            }
            builder.submit()?;
        }

        // Secondary command buffer could leave the primary in any state.
        self.state_cacher.invalidate();

        // If the secondary is non-concurrent or one-time use, that restricts the primary as well.
        self.flags = std::cmp::min(self.flags, secondary_flags);

        Ok(self)
    }

    // Helper function for execute_commands
    fn check_command_buffer<C>(
        &self,
        command_buffer: &C,
    ) -> Result<(), AutoCommandBufferBuilderContextError>
    where
        C: SecondaryCommandBuffer + Send + Sync + 'static,
    {
        if let Some(render_pass) = command_buffer.inheritance().render_pass {
            // TODO: If support for queries is added, their compatibility should be checked
            // here too per vkCmdExecuteCommands specs
            self.ensure_inside_render_pass_secondary(&render_pass)?;
        } else {
            self.ensure_outside_render_pass()?;
        }

        Ok(())
    }

    #[inline]
    fn ensure_inside_render_pass_secondary(
        &self,
        render_pass: &CommandBufferInheritanceRenderPass<
            &dyn RenderPassAbstract,
            &dyn FramebufferAbstract,
        >,
    ) -> Result<(), AutoCommandBufferBuilderContextError> {
        let render_pass_state = self
            .render_pass_state
            .as_ref()
            .ok_or(AutoCommandBufferBuilderContextError::ForbiddenOutsideRenderPass)?;

        if render_pass_state.contents != SubpassContents::SecondaryCommandBuffers {
            return Err(AutoCommandBufferBuilderContextError::WrongSubpassType);
        }

        // Subpasses must be the same.
        if render_pass.subpass.index() != render_pass_state.subpass.1 {
            return Err(AutoCommandBufferBuilderContextError::WrongSubpassIndex);
        }

        // Render passes must be compatible.
        if !RenderPassCompatible::is_compatible_with(
            render_pass.subpass.render_pass(),
            &render_pass_state.subpass.0,
        ) {
            return Err(AutoCommandBufferBuilderContextError::IncompatibleRenderPass);
        }

        // Framebuffer, if present on the secondary command buffer, must be the
        // same as the one in the current render pass.
        if let Some(framebuffer) = render_pass.framebuffer {
            if FramebufferAbstract::inner(framebuffer).internal_object()
                != render_pass_state.framebuffer
            {
                return Err(AutoCommandBufferBuilderContextError::IncompatibleFramebuffer);
            }
        }

        Ok(())
    }

    /// Adds a command that jumps to the next subpass of the current render pass.
    #[inline]
    pub fn next_subpass(
        &mut self,
        contents: SubpassContents,
    ) -> Result<&mut Self, AutoCommandBufferBuilderContextError> {
        unsafe {
            if let Some(render_pass_state) = self.render_pass_state.as_mut() {
                let (ref rp, ref mut index) = render_pass_state.subpass;

                if *index + 1 >= rp.num_subpasses() as u32 {
                    return Err(AutoCommandBufferBuilderContextError::NumSubpassesMismatch {
                        actual: rp.num_subpasses() as u32,
                        current: *index,
                    });
                } else {
                    *index += 1;
                    render_pass_state.contents = contents;
                }
            } else {
                return Err(AutoCommandBufferBuilderContextError::ForbiddenOutsideRenderPass);
            }

            debug_assert!(self.graphics_allowed);

            self.inner.next_subpass(contents);
            Ok(self)
        }
    }
}

impl<P> AutoCommandBufferBuilder<SecondaryAutoCommandBuffer<P::Alloc>, P> where
    P: CommandPoolBuilderAlloc
{
}

unsafe impl<L, P> DeviceOwned for AutoCommandBufferBuilder<L, P> {
    #[inline]
    fn device(&self) -> &Arc<Device> {
        self.inner.device()
    }
}

// Shortcut function to set the push constants.
unsafe fn push_constants<Pl, Pc>(
    destination: &mut SyncCommandBufferBuilder,
    pipeline: Pl,
    push_constants: Pc,
) where
    Pl: PipelineLayoutAbstract + Send + Sync + Clone + 'static,
{
    for num_range in 0..pipeline.num_push_constants_ranges() {
        let range = match pipeline.push_constants_range(num_range) {
            Some(r) => r,
            None => continue,
        };

        debug_assert_eq!(range.offset % 4, 0);
        debug_assert_eq!(range.size % 4, 0);

        let data = slice::from_raw_parts(
            (&push_constants as *const Pc as *const u8).offset(range.offset as isize),
            range.size as usize,
        );

        destination.push_constants::<_, [u8]>(
            pipeline.clone(),
            range.stages,
            range.offset as u32,
            range.size as u32,
            data,
        );
    }
}

// Shortcut function to change the state of the pipeline.
unsafe fn set_state(destination: &mut SyncCommandBufferBuilder, dynamic: &DynamicState) {
    if let Some(line_width) = dynamic.line_width {
        destination.set_line_width(line_width);
    }

    if let Some(ref viewports) = dynamic.viewports {
        destination.set_viewport(0, viewports.iter().cloned().collect::<Vec<_>>().into_iter());
        // TODO: don't collect
    }

    if let Some(ref scissors) = dynamic.scissors {
        destination.set_scissor(0, scissors.iter().cloned().collect::<Vec<_>>().into_iter());
        // TODO: don't collect
    }

    if let Some(compare_mask) = dynamic.compare_mask {
        destination.set_stencil_compare_mask(compare_mask);
    }

    if let Some(write_mask) = dynamic.write_mask {
        destination.set_stencil_write_mask(write_mask);
    }

    if let Some(reference) = dynamic.reference {
        destination.set_stencil_reference(reference);
    }
}

// Shortcut function to bind vertex buffers.
unsafe fn vertex_buffers(
    destination: &mut SyncCommandBufferBuilder,
    state_cacher: &mut StateCacher,
    vertex_buffers: Vec<Box<dyn BufferAccess + Send + Sync>>,
) -> Result<(), SyncCommandBufferBuilderError> {
    let binding_range = {
        let mut compare = state_cacher.bind_vertex_buffers();
        for vb in vertex_buffers.iter() {
            compare.add(vb);
        }
        match compare.compare() {
            Some(r) => r,
            None => return Ok(()),
        }
    };

    let first_binding = binding_range.start;
    let num_bindings = binding_range.end - binding_range.start;

    let mut binder = destination.bind_vertex_buffers();
    for vb in vertex_buffers
        .into_iter()
        .skip(first_binding as usize)
        .take(num_bindings as usize)
    {
        binder.add(vb);
    }
    binder.submit(first_binding)?;
    Ok(())
}

unsafe fn descriptor_sets<Pl, S, Do, Doi>(
    destination: &mut SyncCommandBufferBuilder,
    state_cacher: &mut StateCacher,
    gfx: bool,
    pipeline: Pl,
    sets: S,
    dynamic_offsets: Do,
) -> Result<(), SyncCommandBufferBuilderError>
where
    Pl: PipelineLayoutAbstract + Send + Sync + Clone + 'static,
    S: DescriptorSetsCollection,
    Do: IntoIterator<Item = u32, IntoIter = Doi>,
    Doi: Iterator<Item = u32> + Send + Sync + 'static,
{
    let sets = sets.into_vec();
    let dynamic_offsets: SmallVec<[u32; 32]> = dynamic_offsets.into_iter().collect();

    // Ensure that the number of dynamic_offsets is correct and that each
    // dynamic offset is a multiple of the minimum offset alignment specified
    // by the physical device.
    let limits = pipeline.device().physical_device().limits();
    let min_uniform_off_align = limits.min_uniform_buffer_offset_alignment() as u32;
    let min_storage_off_align = limits.min_storage_buffer_offset_alignment() as u32;
    let mut dynamic_offset_index = 0;
    for set in &sets {
        for desc_index in 0..set.num_bindings() {
            let desc = DescriptorSetDesc::descriptor(&set, desc_index).unwrap();
            if let DescriptorDescTy::Buffer(DescriptorBufferDesc {
                dynamic: Some(true),
                storage,
            }) = desc.ty
            {
                // Don't check alignment if there are not enough offsets anyway
                if dynamic_offsets.len() > dynamic_offset_index {
                    if storage {
                        assert!(
                            dynamic_offsets[dynamic_offset_index] % min_storage_off_align == 0,
                            "Dynamic storage buffer offset must be a multiple of min_storage_buffer_offset_alignment: got {}, expected a multiple of {}",
                            dynamic_offsets[dynamic_offset_index],
                            min_storage_off_align
                        );
                    } else {
                        assert!(
                            dynamic_offsets[dynamic_offset_index] % min_uniform_off_align == 0,
                            "Dynamic uniform buffer offset must be a multiple of min_uniform_buffer_offset_alignment: got {}, expected a multiple of {}",
                            dynamic_offsets[dynamic_offset_index],
                            min_uniform_off_align
                        );
                    }
                }
                dynamic_offset_index += 1;
            }
        }
    }
    assert!(
        !(dynamic_offsets.len() < dynamic_offset_index),
        "Too few dynamic offsets: got {}, expected {}",
        dynamic_offsets.len(),
        dynamic_offset_index
    );
    assert!(
        !(dynamic_offsets.len() > dynamic_offset_index),
        "Too many dynamic offsets: got {}, expected {}",
        dynamic_offsets.len(),
        dynamic_offset_index
    );

    let first_binding = {
        let mut compare = state_cacher.bind_descriptor_sets(gfx);
        for set in sets.iter() {
            compare.add(set, &dynamic_offsets);
        }
        compare.compare()
    };

    let first_binding = match first_binding {
        None => return Ok(()),
        Some(fb) => fb,
    };

    let mut sets_binder = destination.bind_descriptor_sets();
    for set in sets.into_iter().skip(first_binding as usize) {
        sets_binder.add(set);
    }
    sets_binder.submit(
        gfx,
        pipeline.clone(),
        first_binding,
        dynamic_offsets.into_iter(),
    )?;
    Ok(())
}

pub struct PrimaryAutoCommandBuffer<P = StandardCommandPoolAlloc> {
    inner: SyncCommandBuffer,
    pool_alloc: P, // Safety: must be dropped after `inner`

    // Tracks usage of the command buffer on the GPU.
    submit_state: SubmitState,
}

unsafe impl<P> DeviceOwned for PrimaryAutoCommandBuffer<P> {
    #[inline]
    fn device(&self) -> &Arc<Device> {
        self.inner.device()
    }
}

unsafe impl<P> PrimaryCommandBuffer for PrimaryAutoCommandBuffer<P> {
    #[inline]
    fn inner(&self) -> &UnsafeCommandBuffer {
        self.inner.as_ref()
    }

    #[inline]
    fn lock_submit(
        &self,
        future: &dyn GpuFuture,
        queue: &Queue,
    ) -> Result<(), CommandBufferExecError> {
        match self.submit_state {
            SubmitState::OneTime {
                ref already_submitted,
            } => {
                let was_already_submitted = already_submitted.swap(true, Ordering::SeqCst);
                if was_already_submitted {
                    return Err(CommandBufferExecError::OneTimeSubmitAlreadySubmitted);
                }
            }
            SubmitState::ExclusiveUse { ref in_use } => {
                let already_in_use = in_use.swap(true, Ordering::SeqCst);
                if already_in_use {
                    return Err(CommandBufferExecError::ExclusiveAlreadyInUse);
                }
            }
            SubmitState::Concurrent => (),
        };

        let err = match self.inner.lock_submit(future, queue) {
            Ok(()) => return Ok(()),
            Err(err) => err,
        };

        // If `self.inner.lock_submit()` failed, we revert action.
        match self.submit_state {
            SubmitState::OneTime {
                ref already_submitted,
            } => {
                already_submitted.store(false, Ordering::SeqCst);
            }
            SubmitState::ExclusiveUse { ref in_use } => {
                in_use.store(false, Ordering::SeqCst);
            }
            SubmitState::Concurrent => (),
        };

        Err(err)
    }

    #[inline]
    unsafe fn unlock(&self) {
        // Because of panic safety, we unlock the inner command buffer first.
        self.inner.unlock();

        match self.submit_state {
            SubmitState::OneTime {
                ref already_submitted,
            } => {
                debug_assert!(already_submitted.load(Ordering::SeqCst));
            }
            SubmitState::ExclusiveUse { ref in_use } => {
                let old_val = in_use.swap(false, Ordering::SeqCst);
                debug_assert!(old_val);
            }
            SubmitState::Concurrent => (),
        };
    }

    #[inline]
    fn check_buffer_access(
        &self,
        buffer: &dyn BufferAccess,
        exclusive: bool,
        queue: &Queue,
    ) -> Result<Option<(PipelineStages, AccessFlagBits)>, AccessCheckError> {
        self.inner.check_buffer_access(buffer, exclusive, queue)
    }

    #[inline]
    fn check_image_access(
        &self,
        image: &dyn ImageAccess,
        layout: ImageLayout,
        exclusive: bool,
        queue: &Queue,
    ) -> Result<Option<(PipelineStages, AccessFlagBits)>, AccessCheckError> {
        self.inner
            .check_image_access(image, layout, exclusive, queue)
    }
}

pub struct SecondaryAutoCommandBuffer<P = StandardCommandPoolAlloc> {
    inner: SyncCommandBuffer,
    pool_alloc: P, // Safety: must be dropped after `inner`
    inheritance: CommandBufferInheritance<
        Box<dyn RenderPassAbstract + Send + Sync>,
        Box<dyn FramebufferAbstract + Send + Sync>,
    >,

    // Tracks usage of the command buffer on the GPU.
    submit_state: SubmitState,
}

unsafe impl<P> DeviceOwned for SecondaryAutoCommandBuffer<P> {
    #[inline]
    fn device(&self) -> &Arc<Device> {
        self.inner.device()
    }
}

unsafe impl<P> SecondaryCommandBuffer for SecondaryAutoCommandBuffer<P> {
    #[inline]
    fn inner(&self) -> &UnsafeCommandBuffer {
        self.inner.as_ref()
    }

    #[inline]
    fn lock_record(&self) -> Result<(), CommandBufferExecError> {
        match self.submit_state {
            SubmitState::OneTime {
                ref already_submitted,
            } => {
                let was_already_submitted = already_submitted.swap(true, Ordering::SeqCst);
                if was_already_submitted {
                    return Err(CommandBufferExecError::OneTimeSubmitAlreadySubmitted);
                }
            }
            SubmitState::ExclusiveUse { ref in_use } => {
                let already_in_use = in_use.swap(true, Ordering::SeqCst);
                if already_in_use {
                    return Err(CommandBufferExecError::ExclusiveAlreadyInUse);
                }
            }
            SubmitState::Concurrent => (),
        };

        Ok(())
    }

    #[inline]
    unsafe fn unlock(&self) {
        match self.submit_state {
            SubmitState::OneTime {
                ref already_submitted,
            } => {
                debug_assert!(already_submitted.load(Ordering::SeqCst));
            }
            SubmitState::ExclusiveUse { ref in_use } => {
                let old_val = in_use.swap(false, Ordering::SeqCst);
                debug_assert!(old_val);
            }
            SubmitState::Concurrent => (),
        };
    }

    fn inheritance(
        &self,
    ) -> CommandBufferInheritance<&dyn RenderPassAbstract, &dyn FramebufferAbstract> {
        CommandBufferInheritance {
            render_pass: self.inheritance.render_pass.as_ref().map(
                |CommandBufferInheritanceRenderPass {
                     subpass,
                     framebuffer,
                 }| {
                    CommandBufferInheritanceRenderPass {
                        subpass: Subpass::from(
                            subpass.render_pass().as_ref() as &_,
                            subpass.index(),
                        )
                        .unwrap(),
                        framebuffer: framebuffer.as_ref().map(|f| f.as_ref() as &_),
                    }
                },
            ),
            occlusion_query: self.inheritance.occlusion_query,
            query_statistics_flags: self.inheritance.query_statistics_flags,
        }
    }

    #[inline]
    fn num_buffers(&self) -> usize {
        self.inner.num_buffers()
    }

    #[inline]
    fn buffer(&self, index: usize) -> Option<(&dyn BufferAccess, PipelineMemoryAccess)> {
        self.inner.buffer(index)
    }

    #[inline]
    fn num_images(&self) -> usize {
        self.inner.num_images()
    }

    #[inline]
    fn image(
        &self,
        index: usize,
    ) -> Option<(
        &dyn ImageAccess,
        PipelineMemoryAccess,
        ImageLayout,
        ImageLayout,
    )> {
        self.inner.image(index)
    }
}

// Whether the command buffer can be submitted.
#[derive(Debug)]
enum SubmitState {
    // The command buffer was created with the "SimultaneousUse" flag. Can always be submitted at
    // any time.
    Concurrent,

    // The command buffer can only be submitted once simultaneously.
    ExclusiveUse {
        // True if the command buffer is current in use by the GPU.
        in_use: AtomicBool,
    },

    // The command buffer can only ever be submitted once.
    OneTime {
        // True if the command buffer has already been submitted once and can be no longer be
        // submitted.
        already_submitted: AtomicBool,
    },
}

macro_rules! err_gen {
    ($name:ident { $($err:ident,)+ }) => (
        #[derive(Debug, Clone)]
        pub enum $name {
            $(
                $err($err),
            )+
        }

        impl error::Error for $name {
            #[inline]
            fn source(&self) -> Option<&(dyn error::Error + 'static)> {
                match *self {
                    $(
                        $name::$err(ref err) => Some(err),
                    )+
                }
            }
        }

        impl fmt::Display for $name {
            #[inline]
            fn fmt(&self, fmt: &mut fmt::Formatter) -> Result<(), fmt::Error> {
                write!(fmt, "{}", match *self {
                    $(
                        $name::$err(_) => {
                            concat!("a ", stringify!($err))
                        }
                    )+
                })
            }
        }

        $(
            impl From<$err> for $name {
                #[inline]
                fn from(err: $err) -> $name {
                    $name::$err(err)
                }
            }
        )+
    );
}

err_gen!(BuildError {
    AutoCommandBufferBuilderContextError,
    OomError,
});

err_gen!(BeginRenderPassError {
    AutoCommandBufferBuilderContextError,
    SyncCommandBufferBuilderError,
});

err_gen!(CopyImageError {
    AutoCommandBufferBuilderContextError,
    CheckCopyImageError,
    SyncCommandBufferBuilderError,
});

err_gen!(BlitImageError {
    AutoCommandBufferBuilderContextError,
    CheckBlitImageError,
    SyncCommandBufferBuilderError,
});

err_gen!(ClearColorImageError {
    AutoCommandBufferBuilderContextError,
    CheckClearColorImageError,
    SyncCommandBufferBuilderError,
});

err_gen!(CopyBufferError {
    AutoCommandBufferBuilderContextError,
    CheckCopyBufferError,
    SyncCommandBufferBuilderError,
});

err_gen!(CopyBufferImageError {
    AutoCommandBufferBuilderContextError,
    CheckCopyBufferImageError,
    SyncCommandBufferBuilderError,
});

err_gen!(FillBufferError {
    AutoCommandBufferBuilderContextError,
    CheckFillBufferError,
});

err_gen!(DebugMarkerError {
    AutoCommandBufferBuilderContextError,
    CheckColorError,
});

err_gen!(DispatchError {
    AutoCommandBufferBuilderContextError,
    CheckPushConstantsValidityError,
    CheckDescriptorSetsValidityError,
    CheckDispatchError,
    SyncCommandBufferBuilderError,
});

err_gen!(DispatchIndirectError {
    AutoCommandBufferBuilderContextError,
    CheckPushConstantsValidityError,
    CheckDescriptorSetsValidityError,
    CheckIndirectBufferError,
    SyncCommandBufferBuilderError,
});

err_gen!(DrawError {
    AutoCommandBufferBuilderContextError,
    CheckDynamicStateValidityError,
    CheckPushConstantsValidityError,
    CheckDescriptorSetsValidityError,
    CheckVertexBufferError,
    SyncCommandBufferBuilderError,
});

err_gen!(DrawIndexedError {
    AutoCommandBufferBuilderContextError,
    CheckDynamicStateValidityError,
    CheckPushConstantsValidityError,
    CheckDescriptorSetsValidityError,
    CheckVertexBufferError,
    CheckIndexBufferError,
    SyncCommandBufferBuilderError,
});

err_gen!(DrawIndirectError {
    AutoCommandBufferBuilderContextError,
    CheckDynamicStateValidityError,
    CheckPushConstantsValidityError,
    CheckDescriptorSetsValidityError,
    CheckVertexBufferError,
    CheckIndirectBufferError,
    SyncCommandBufferBuilderError,
});

err_gen!(DrawIndexedIndirectError {
    AutoCommandBufferBuilderContextError,
    CheckDynamicStateValidityError,
    CheckPushConstantsValidityError,
    CheckDescriptorSetsValidityError,
    CheckVertexBufferError,
    CheckIndexBufferError,
    CheckIndirectBufferError,
    SyncCommandBufferBuilderError,
});

err_gen!(ExecuteCommandsError {
    AutoCommandBufferBuilderContextError,
    SyncCommandBufferBuilderError,
});

err_gen!(UpdateBufferError {
    AutoCommandBufferBuilderContextError,
    CheckUpdateBufferError,
});

#[derive(Debug, Copy, Clone)]
pub enum AutoCommandBufferBuilderContextError {
    /// Operation forbidden inside of a render pass.
    ForbiddenInsideRenderPass,
    /// Operation forbidden outside of a render pass.
    ForbiddenOutsideRenderPass,
    /// The queue family doesn't allow this operation.
    NotSupportedByQueueFamily,
    /// Tried to end a render pass with subpasses remaining, or tried to go to next subpass with no
    /// subpass remaining.
    NumSubpassesMismatch {
        /// Actual number of subpasses in the current render pass.
        actual: u32,
        /// Current subpass index before the failing command.
        current: u32,
    },
    /// Tried to execute a secondary command buffer inside a subpass that only allows inline
    /// commands, or a draw command in a subpass that only allows secondary command buffers.
    WrongSubpassType,
    /// Tried to use a graphics pipeline or secondary command buffer whose subpass index
    /// didn't match the current subpass index.
    WrongSubpassIndex,
    /// Tried to use a secondary command buffer with a specified framebuffer that is
    /// incompatible with the current framebuffer.
    IncompatibleFramebuffer,
    /// Tried to use a graphics pipeline or secondary command buffer whose render pass
    /// is incompatible with the current render pass.
    IncompatibleRenderPass,
}

impl error::Error for AutoCommandBufferBuilderContextError {}

impl fmt::Display for AutoCommandBufferBuilderContextError {
    #[inline]
    fn fmt(&self, fmt: &mut fmt::Formatter) -> Result<(), fmt::Error> {
        write!(
            fmt,
            "{}",
            match *self {
                AutoCommandBufferBuilderContextError::ForbiddenInsideRenderPass => {
                    "operation forbidden inside of a render pass"
                }
                AutoCommandBufferBuilderContextError::ForbiddenOutsideRenderPass => {
                    "operation forbidden outside of a render pass"
                }
                AutoCommandBufferBuilderContextError::NotSupportedByQueueFamily => {
                    "the queue family doesn't allow this operation"
                }
                AutoCommandBufferBuilderContextError::NumSubpassesMismatch { .. } => {
                    "tried to end a render pass with subpasses remaining, or tried to go to next \
                 subpass with no subpass remaining"
                }
                AutoCommandBufferBuilderContextError::WrongSubpassType => {
                    "tried to execute a secondary command buffer inside a subpass that only allows \
                 inline commands, or a draw command in a subpass that only allows secondary \
                 command buffers"
                }
                AutoCommandBufferBuilderContextError::WrongSubpassIndex => {
                    "tried to use a graphics pipeline whose subpass index didn't match the current \
                 subpass index"
                }
                AutoCommandBufferBuilderContextError::IncompatibleFramebuffer => {
                    "tried to use a secondary command buffer with a specified framebuffer that is \
                 incompatible with the current framebuffer"
                }
                AutoCommandBufferBuilderContextError::IncompatibleRenderPass => {
                    "tried to use a graphics pipeline or secondary command buffer whose render pass \
                  is incompatible with the current render pass"
                }
            }
        )
    }
}

#[cfg(test)]
mod tests {
    use crate::buffer::BufferUsage;
    use crate::buffer::CpuAccessibleBuffer;
    use crate::command_buffer::synced::SyncCommandBufferBuilderError;
    use crate::command_buffer::AutoCommandBufferBuilder;
    use crate::command_buffer::CommandBufferExecError;
    use crate::command_buffer::ExecuteCommandsError;
    use crate::command_buffer::PrimaryCommandBuffer;
    use crate::device::Device;
    use crate::device::DeviceExtensions;
    use crate::device::Features;
    use crate::instance;
    use crate::sync::GpuFuture;
    use std::sync::Arc;

    #[test]
    fn copy_buffer_dimensions() {
        let instance = instance!();

        let phys = match instance::PhysicalDevice::enumerate(&instance).next() {
            Some(p) => p,
            None => return,
        };

        let queue_family = match phys.queue_families().next() {
            Some(q) => q,
            None => return,
        };

        let (device, mut queues) = Device::new(
            phys,
            &Features::none(),
            &DeviceExtensions::none(),
            std::iter::once((queue_family, 0.5)),
        )
        .unwrap();

        let queue = queues.next().unwrap();

        let source = CpuAccessibleBuffer::from_iter(
            device.clone(),
            BufferUsage::all(),
            true,
            [1_u32, 2].iter().copied(),
        )
        .unwrap();

        let destination = CpuAccessibleBuffer::from_iter(
            device.clone(),
            BufferUsage::all(),
            true,
            [0_u32, 10, 20, 3, 4].iter().copied(),
        )
        .unwrap();

        let mut cbb =
            AutoCommandBufferBuilder::primary_one_time_submit(device.clone(), queue.family())
                .unwrap();

        cbb.copy_buffer_dimensions(source.clone(), 0, destination.clone(), 1, 2)
            .unwrap();

        let cb = cbb.build().unwrap();

        let future = cb
            .execute(queue.clone())
            .unwrap()
            .then_signal_fence_and_flush()
            .unwrap();
        future.wait(None).unwrap();

        let result = destination.read().unwrap();

        assert_eq!(*result, [0_u32, 1, 2, 3, 4]);
    }

    #[test]
    fn secondary_nonconcurrent_conflict() {
        let (device, queue) = gfx_dev_and_queue!();

        // Make a secondary CB that doesn't support simultaneous use.
        let builder =
            AutoCommandBufferBuilder::secondary_compute(device.clone(), queue.family()).unwrap();
        let secondary = Arc::new(builder.build().unwrap());

        {
            let mut builder =
                AutoCommandBufferBuilder::primary_simultaneous_use(device.clone(), queue.family())
                    .unwrap();

            // Add the secondary a first time
            builder.execute_commands(secondary.clone()).unwrap();

            // Recording the same non-concurrent secondary command buffer twice into the same
            // primary is an error.
            assert!(matches!(
                builder.execute_commands(secondary.clone()),
                Err(ExecuteCommandsError::SyncCommandBufferBuilderError(
                    SyncCommandBufferBuilderError::ExecError(
                        CommandBufferExecError::ExclusiveAlreadyInUse
                    )
                ))
            ));
        }

        {
            let mut builder =
                AutoCommandBufferBuilder::primary_simultaneous_use(device.clone(), queue.family())
                    .unwrap();
            builder.execute_commands(secondary.clone()).unwrap();
            let cb1 = builder.build().unwrap();

            let mut builder =
                AutoCommandBufferBuilder::primary_simultaneous_use(device.clone(), queue.family())
                    .unwrap();

            // Recording the same non-concurrent secondary command buffer into multiple
            // primaries is an error.
            assert!(matches!(
                builder.execute_commands(secondary.clone()),
                Err(ExecuteCommandsError::SyncCommandBufferBuilderError(
                    SyncCommandBufferBuilderError::ExecError(
                        CommandBufferExecError::ExclusiveAlreadyInUse
                    )
                ))
            ));

            std::mem::drop(cb1);

            // Now that the first cb is dropped, we should be able to record.
            builder.execute_commands(secondary.clone()).unwrap();
        }
    }
}<|MERGE_RESOLUTION|>--- conflicted
+++ resolved
@@ -89,13 +89,8 @@
 /// don't implement the `Send` and `Sync` traits. If you use this pool, then the
 /// `AutoCommandBufferBuilder` will not implement `Send` and `Sync` either. Once a command buffer
 /// is built, however, it *does* implement `Send` and `Sync`.
-<<<<<<< HEAD
-pub struct AutoCommandBufferBuilder<P = StandardCommandPoolBuilder> {
+pub struct AutoCommandBufferBuilder<L, P = StandardCommandPoolBuilder> {
     pub inner: SyncCommandBufferBuilder,
-=======
-pub struct AutoCommandBufferBuilder<L, P = StandardCommandPoolBuilder> {
-    inner: SyncCommandBufferBuilder,
->>>>>>> 3b068795
     pool_builder_alloc: P, // Safety: must be dropped after `inner`
     state_cacher: StateCacher,
 
